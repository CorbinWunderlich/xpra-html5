--- conflicted
+++ resolved
@@ -1729,20 +1729,8 @@
       wid = window.wid;
     }
     this.send(["pointer-position", wid, [x, y], modifiers, buttons]);
-<<<<<<< HEAD
-  }
-
-  _window_mouse_down(ctx, e, window) {
-    ctx.mousedown_event = e;
-    ctx.do_window_mouse_click(e, window, true);
-  }
-
-  _window_mouse_up(ctx, e, window) {
-    ctx.do_window_mouse_click(e, window, false);
-=======
     e.preventDefault();
     return false;
->>>>>>> 0b674e03
   }
 
   release_buttons(e, window) {
